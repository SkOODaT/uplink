# Standard library imports
import contextlib

# Third party imports
import pytest

# Local imports
<<<<<<< HEAD
from uplink.clients import (
    AiohttpClient, interfaces, requests_, twisted_, get_client
)
=======
from uplink.clients import interfaces, requests_, twisted_, register
>>>>>>> 2b2b3e7b

try:
    from uplink.clients import aiohttp_
except (ImportError, SyntaxError):
    aiohttp_ = None


requires_python34 = pytest.mark.skipif(
    not aiohttp_,
    reason="Requires Python 3.4 or above")


@contextlib.contextmanager
def _patch(obj, attr, value):
    if obj is not None:
        old_value = getattr(obj, attr)
        setattr(obj, attr, value)
    yield
    if obj is not None:
        setattr(obj, attr, old_value)


def test_get_default_client_with_non_callable(mocker):
    # Setup
    old_default = register.get_default_client()
    register.set_default_client("client")
    default_client = register.get_default_client()
    register.set_default_client(old_default)

    # Verify: an object that is not callable should be returned as set.
    assert default_client == "client"


def test_get_client_with_http_client_adapter_subclass():
    class HttpClientAdapterMock(interfaces.HttpClientAdapter):
        def create_request(self):
            pass

    client = register.get_client(HttpClientAdapterMock)
    assert isinstance(client, HttpClientAdapterMock)


class TestRequests(object):

    def test_get_client(self, mocker):
        import requests
        session_mock = mocker.Mock(spec=requests.Session)
        client = register.get_client(session_mock)
        assert isinstance(client, requests_.RequestsClient)


class TestTwisted(object):

    def test_init_without_client(self):
        twisted = twisted_.TwistedClient()
        assert isinstance(twisted._requests, requests_.RequestsClient)

    def test_create_requests(self, http_client_mock):
        twisted = twisted_.TwistedClient(http_client_mock)
        request = twisted.create_request()
        assert request._proxy is http_client_mock.create_request()
        assert isinstance(request, twisted_.Request)

    def test_create_requests_no_twisted(self, http_client_mock):
        with _patch(twisted_, "threads", None):
            with pytest.raises(NotImplementedError):
                twisted_.TwistedClient(http_client_mock)

    def test_request_send(self, mocker,  request_mock):
        deferToThread = mocker.patch.object(twisted_.threads, "deferToThread")
        request = twisted_.Request(request_mock)
        request.send(1, 2, 3)
        deferToThread.assert_called_with(request_mock.send, 1, 2, 3)

    def test_request_send_with_callback(self, mocker, request_mock):
        # Setup
        callback = mocker.stub()
        deferred = mocker.Mock()
        deferToThread = mocker.patch.object(twisted_.threads, "deferToThread")
        deferToThread.return_value = deferred
        request = twisted_.Request(request_mock)
        request.add_callback(callback)

        # Run
        request.send(1, 2, 3)

        # Verify
        deferred.addCallback.assert_called_with(callback)
        deferToThread.assert_called_with(request_mock.send, 1, 2, 3)


@pytest.fixture
def aiohttp_session_mock(mocker):
    import aiohttp
    return mocker.Mock(spec=aiohttp.ClientSession)


class TestAiohttp(object):

    def test_init_when_aiohttp_is_not_installed(self):
        with _patch(aiohttp_, "aiohttp", None):
            with pytest.raises(NotImplementedError):
                AiohttpClient()

    @requires_python34
    def test_get_client(self, aiohttp_session_mock):
        client = register.get_client(aiohttp_session_mock)
        assert isinstance(client, aiohttp_.AiohttpClient)

    @requires_python34
    def test_create_request(self, aiohttp_session_mock):
        aiohttp = aiohttp_.AiohttpClient(aiohttp_session_mock)
        assert isinstance(aiohttp.create_request(), aiohttp_.Request)

    @requires_python34
    def test_request_send(self, aiohttp_session_mock):
        # Setup
        import asyncio

        @asyncio.coroutine
        def request(*args, **kwargs):
            return 0

        aiohttp_session_mock.request = request
        client = aiohttp_.AiohttpClient(aiohttp_session_mock)
        request = aiohttp_.Request(client)

        # Run
        response = request.send(1, 2, {})
        loop = asyncio.get_event_loop()
        value = loop.run_until_complete(asyncio.ensure_future(response))

        # Verify
        assert value == 0

    @requires_python34
    def test_callback(self, aiohttp_session_mock):
        # Setup
        import asyncio

        @asyncio.coroutine
        def request(*args, **kwargs):
            return 2

        aiohttp_session_mock.request = request
        client = aiohttp_.AiohttpClient(aiohttp_session_mock, asyncio.coroutine)
        request = aiohttp_.Request(client)

        # Run
        request.add_callback(lambda x: 2)
        response = request.send(1, 2, {})
        loop = asyncio.get_event_loop()
        value = loop.run_until_complete(asyncio.ensure_future(response))

        # Verify
        assert value == 2

    @requires_python34
    def test_threaded_callback(self, mocker):
        import asyncio

        def callback(response):
            return response

        # Mock response.
        response = mocker.Mock()
        response.text = asyncio.coroutine(mocker.stub())

        # Run
        new_callback = aiohttp_.threaded_callback(callback)
        return_value = new_callback(response)
        loop = asyncio.get_event_loop()
        value = loop.run_until_complete(asyncio.ensure_future(return_value))

        # Verify
        response.text.assert_called_with()
        assert value == response

    @requires_python34
    def test_threaded_coroutine(self):
        # Setup
        import asyncio

        @asyncio.coroutine
        def coroutine():
            return 1

        threaded_coroutine = aiohttp_.ThreadedCoroutine(coroutine)

        # Run -- should block
        response = threaded_coroutine()

        # Verify
        assert response == 1

    @requires_python34
    def test_threaded_response(self, mocker):
        # Setup
        import asyncio

        @asyncio.coroutine
        def coroutine():
            return 1

        response = mocker.Mock()
        response.text = coroutine
        threaded_response = aiohttp_.ThreadedResponse(response)

        # Run
        threaded_coroutine = threaded_response.text
        return_value = threaded_coroutine()

        # Verify
        assert isinstance(threaded_coroutine, aiohttp_.ThreadedCoroutine)
        assert return_value == 1

    @requires_python34
    def test_create(self, mocker):
        # Setup
        import asyncio

        session_cls_mock = mocker.patch("aiohttp.ClientSession")
        positionals = [1]
        keywords = {"keyword": 2}

        # Run: Create client
        client = aiohttp_.AiohttpClient.create(*positionals, **keywords)

        # Verify: session hasn't been created yet.
        assert not session_cls_mock.called

        # Run: Get session
        loop = asyncio.get_event_loop()
        loop.run_until_complete(asyncio.ensure_future(client.session()))

        # Verify: session created with args
        session_cls_mock.assert_called_with(*positionals, **keywords)<|MERGE_RESOLUTION|>--- conflicted
+++ resolved
@@ -5,13 +5,9 @@
 import pytest
 
 # Local imports
-<<<<<<< HEAD
 from uplink.clients import (
     AiohttpClient, interfaces, requests_, twisted_, get_client
 )
-=======
-from uplink.clients import interfaces, requests_, twisted_, register
->>>>>>> 2b2b3e7b
 
 try:
     from uplink.clients import aiohttp_
